# MPlayer input control file
#
# You are able to redefine default keyboard/joystick/mouse/LIRC bindings, or
# add new ones here.
# See DOCS/tech/slave.txt for possible commands that can be bound.
# Also see mplayer -input cmdlist for other possible options.
# The file should be placed in the $HOME/.mplayer directory.
#
# If you wish to unbind a key, use key ignore.
# e.g. ENTER ignore
#
# Note that merely removing default key bindings from this file won't remove
# the default bindings mplayer was compiled with, unless
#   --input=nodefault-bindings
# is specified.
#
# Lines starting with # are comments. Use SHARP to assign the # key.
#
# Some characters need to be escaped. In particular, if you want to display
# a '\' character as part of an osd_show_property_text OSD message, you have to
# escape 2 times:
# key  osd_show_property_text "This is a single backslash: \\\\!"
#
# You can use modifier-key combinations like Shift+Left or Ctrl+Alt+x with
# modifiers Shift, Ctrl, Alt and Meta, but note that currently reading
# key combinations is only supported through the video windows of X-based
# output drivers (not in output windows of other drivers or in a terminal).

MOUSE_BTN0_DBL vo_fullscreen            # toggle fullscreen on/off
MOUSE_BTN2 pause                        # toggle pause on/off
MOUSE_BTN3 seek 10
MOUSE_BTN4 seek -10
MOUSE_BTN5 volume 1
MOUSE_BTN6 volume -1

<<<<<<< HEAD
# Seek units are in seconds, but note that these are mostly limited by keyframes
RIGHT seek 10
LEFT seek -10
UP seek 60
DOWN seek -60
# Do smaller, always exact (non-keyframe-limited), seeks with shift.
Shift+RIGHT seek  1 0 1
Shift+LEFT  seek -1 0 1
Shift+UP seek  5 0 1
Shift+DOWN seek -5 0 1
=======
# Seek units are in seconds, but note that these are limited by keyframes
RIGHT seek  10
LEFT  seek -10
UP    seek  60
DOWN  seek -60
# Do smaller, always exact (non-keyframe-limited), seeks with shift.
Shift+RIGHT seek  1 0 1
Shift+LEFT  seek -1 0 1
Shift+UP    seek  5 0 1
Shift+DOWN  seek -5 0 1
>>>>>>> 8cd71527
PGUP seek 600
PGDWN seek -600
+ audio_delay 0.100                     # this changes audio/video sync
- audio_delay -0.100
[ speed_mult 0.9091                     # scale playback speed
] speed_mult 1.1
{ speed_mult 0.5
} speed_mult 2.0
BS speed_set 1.0                        # reset speed to normal
q quit
ESC quit
p pause                                 # toggle pause/playback mode
. frame_step                            # advance one frame and pause
SPACE pause
HOME pt_up_step 1
END pt_up_step -1
> pt_step 1                             # skip to next file
ENTER pt_step 1 1                       # skip to next file or quit
< pt_step -1                            # skip to previous file
INS alt_src_step 1
DEL alt_src_step -1
o osd                                   # cycle through OSD mode
I osd_show_property_text "${filename}"  # display filename in osd
P osd_show_progression
z sub_delay -0.1                        # subtract 100 ms delay from subs
x sub_delay +0.1                        # add
g sub_step -1                           # immediately display next subtitle
y sub_step +1                           #                     previous
9 volume -1
/ volume -1
0 volume 1
* volume 1
( balance -0.1                          # adjust audio balance in favor of left
) balance 0.1                           #                                  right
m mute
1 contrast -1
2 contrast 1
3 brightness -1
4 brightness 1
5 hue -1
6 hue 1
7 saturation -1
8 saturation 1
d frame_drop                            # cycle through framedrop modes
<<<<<<< HEAD
D step_property_osd deinterlace         # toggle deinterlacer, requires -vf yadif or kerndeint
c step_property_osd colormatrix
# These currently only work with --no-ass
=======
# toggle deinterlacer; requires either vdpau output, -vf yadif or kerndeint
D step_property_osd deinterlace
c step_property_osd colormatrix
# Next 3 currently only work with --no-ass
>>>>>>> 8cd71527
r sub_pos -1                            # move subtitles up
t sub_pos +1                            #                down
a sub_alignment
v sub_visibility
# stretch SSA/ASS subtitles with anamorphic videos to match historical
V step_property_osd ass_vsfilter_aspect_compat
j sub_select                            # cycle through subtitles
J sub_select -3                         # ...backwards
F forced_subs_only
SHARP switch_audio                      # switch audio streams
_ step_property switch_video
TAB step_property switch_program
i edl_mark                              # for use with --edlout mode
T vo_ontop                              # toggle video window ontop of other windows
f vo_fullscreen                         # toggle fullscreen
C step_property_osd capturing
<<<<<<< HEAD
s screenshot 0                          # take a png screenshot with -vf screenshot
=======
s screenshot 0                          # take a png screenshot
>>>>>>> 8cd71527
S screenshot 1                          # ...on every frame
Alt+s screenshot 0 1                    # take a screenshot of window contents
Alt+S screenshot 1 1                    # ...on every frame
w panscan -0.1                          # zoom out with -panscan 0 -fs
e panscan +0.1                          #      in
POWER quit
MENU osd
PLAY pause
PAUSE pause
PLAYPAUSE pause
STOP quit
FORWARD seek 60
REWIND seek -60
NEXT pt_step 1
PREV pt_step -1
VOLUME_UP volume 1
VOLUME_DOWN volume -1
MUTE mute
CLOSE_WIN quit
! seek_chapter -1                       # skip to previous chapter
@ seek_chapter 1                        #         next
A switch_angle 1
U stop

# TV
h tv_step_channel 1
k tv_step_channel -1
n tv_step_norm
u tv_step_chanlist
X step_property teletext_mode 1
W step_property teletext_page 1
Q step_property teletext_page -1

#
# DVDNAV
# Requires dvdnav://
#

KP8     dvdnav up
KP2     dvdnav down
KP4     dvdnav left
KP6     dvdnav right
KP5     dvdnav menu
KP_ENTER dvdnav select
MOUSE_BTN0 dvdnav mouse
KP7     dvdnav prev

#
# Apple Remote section
#

AR_PLAY pause
AR_PLAY_HOLD quit
AR_NEXT seek 30
AR_NEXT_HOLD seek 120
AR_PREV seek -10
AR_PREV_HOLD seek -120
AR_MENU osd
AR_MENU_HOLD mute
AR_VUP volume 1
AR_VDOWN volume -1

#
# Joystick section
# WARNING: joystick support has to be explicitly enabled at
#          compiletime with --enable-joystick
#

JOY_AXIS0_PLUS seek 10
JOY_AXIS0_MINUS seek -10
JOY_AXIS1_MINUS seek 60
JOY_AXIS1_PLUS seek -60
JOY_BTN0 pause
JOY_BTN1 osd
JOY_BTN2 volume 1
JOY_BTN3 volume -1

#
# Not assigned by default
# (not an exhaustive list of unbound commands)
#

#? sub_scale +0.1                       # increase subtitle font size
#? sub_scale -0.1                       # decrease subtitle font size<|MERGE_RESOLUTION|>--- conflicted
+++ resolved
@@ -33,18 +33,6 @@
 MOUSE_BTN5 volume 1
 MOUSE_BTN6 volume -1
 
-<<<<<<< HEAD
-# Seek units are in seconds, but note that these are mostly limited by keyframes
-RIGHT seek 10
-LEFT seek -10
-UP seek 60
-DOWN seek -60
-# Do smaller, always exact (non-keyframe-limited), seeks with shift.
-Shift+RIGHT seek  1 0 1
-Shift+LEFT  seek -1 0 1
-Shift+UP seek  5 0 1
-Shift+DOWN seek -5 0 1
-=======
 # Seek units are in seconds, but note that these are limited by keyframes
 RIGHT seek  10
 LEFT  seek -10
@@ -55,7 +43,6 @@
 Shift+LEFT  seek -1 0 1
 Shift+UP    seek  5 0 1
 Shift+DOWN  seek -5 0 1
->>>>>>> 8cd71527
 PGUP seek 600
 PGDWN seek -600
 + audio_delay 0.100                     # this changes audio/video sync
@@ -100,16 +87,10 @@
 7 saturation -1
 8 saturation 1
 d frame_drop                            # cycle through framedrop modes
-<<<<<<< HEAD
-D step_property_osd deinterlace         # toggle deinterlacer, requires -vf yadif or kerndeint
-c step_property_osd colormatrix
-# These currently only work with --no-ass
-=======
 # toggle deinterlacer; requires either vdpau output, -vf yadif or kerndeint
 D step_property_osd deinterlace
 c step_property_osd colormatrix
 # Next 3 currently only work with --no-ass
->>>>>>> 8cd71527
 r sub_pos -1                            # move subtitles up
 t sub_pos +1                            #                down
 a sub_alignment
@@ -126,11 +107,7 @@
 T vo_ontop                              # toggle video window ontop of other windows
 f vo_fullscreen                         # toggle fullscreen
 C step_property_osd capturing
-<<<<<<< HEAD
-s screenshot 0                          # take a png screenshot with -vf screenshot
-=======
 s screenshot 0                          # take a png screenshot
->>>>>>> 8cd71527
 S screenshot 1                          # ...on every frame
 Alt+s screenshot 0 1                    # take a screenshot of window contents
 Alt+S screenshot 1 1                    # ...on every frame
