--- conflicted
+++ resolved
@@ -232,13 +232,6 @@
 {
     ass_set_frame_size(priv, dim->w, dim->h);
     ass_set_margins(priv, dim->mt, dim->mb, dim->ml, dim->mr);
-<<<<<<< HEAD
-    ass_set_use_margins(priv, opts->ass_use_margins);
-    ass_set_font_scale(priv, opts->ass_font_scale);
-    hinting = opts->ass_hinting & 3; // +4 was for no hinting if scaled
-    ass_set_hinting(priv, hinting);
-    ass_set_line_spacing(priv, opts->ass_line_spacing);
-=======
 
     int set_use_margins = 0;
     int set_sub_pos = 0;
@@ -250,10 +243,7 @@
         set_sub_pos = 100 - sub_pos;
         set_line_spacing = opts->ass_line_spacing;
         set_font_scale = opts->ass_font_scale;
-        if (!unscaled && (opts->ass_hinting & 4))
-            set_hinting = 0;
-        else
-            set_hinting = opts->ass_hinting & 3;
+        set_hinting = opts->ass_hinting & 3; // +4 was for no hinting if scaled
     }
 
     ass_set_use_margins(priv, set_use_margins);
@@ -263,7 +253,6 @@
     ass_set_font_scale(priv, set_font_scale);
     ass_set_hinting(priv, set_hinting);
     ass_set_line_spacing(priv, set_line_spacing);
->>>>>>> 6557f206
 }
 
 void mp_ass_configure_fonts(ASS_Renderer *priv)
